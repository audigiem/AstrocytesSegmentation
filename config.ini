--- conflicted
+++ resolved
@@ -1,14 +1,9 @@
 [paths]
-<<<<<<< HEAD
 input_folder = path/to/input/folder/
 output_dir = path/to/output/folder/
-=======
-input_folder = /home/maudigie/data/inputData/20stepsTimeScene.tif
-output_dir = /home/maudigie/data/outputData/testGPU/
 
 [general]
 execution_mode = gpu
->>>>>>> 0b9e5698
 
 [save]
 save_cropp_boundaries = 0
@@ -21,11 +16,7 @@
 save_anscombe_inverse = 0
 save_amplitude = 1
 save_features = 1
-<<<<<<< HEAD
 save_quantification = 0
-=======
-save_quantification = 1
->>>>>>> 0b9e5698
 
 [preprocessing]
 pixel_cropped = 10
