--- conflicted
+++ resolved
@@ -4,22 +4,18 @@
 
 ## Installation
 
-Cloner le dépôt :
+Clone le dépôt :
 
 ```bash
 git clone https://gitlab.inria.fr/anbadoua/analyzeastrocasignals.git
 cd analyzeastrocasignals
 ```
 
-<<<<<<< HEAD
-Créer un environnement virtuel :
-=======
 Installe les dépendances et crée un environnement virtuel géré par Poetry :
 Verifie que Poetry est installé :
 ```bash
 poetry --version
 ```
->>>>>>> f85d2b35
 
 Si ce n'est pas le cas, installe-le :
 ```bash
@@ -32,9 +28,6 @@
 
 ## Exécution
 
-<<<<<<< HEAD
-Exécuter le script principal :
-=======
 Active l'environnement Poetry :
 
 ```bash
@@ -43,7 +36,6 @@
 ```
 
 Exécute le script principal :
->>>>>>> f85d2b35
 
 ```bash
 chmod +x tests/main.py
