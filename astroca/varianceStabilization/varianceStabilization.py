--- conflicted
+++ resolved
@@ -11,17 +11,10 @@
 from tqdm import tqdm
 import torch
 
-<<<<<<< HEAD
-def compute_variance_stabilization_CPU(data: np.ndarray,
-                                   index_xmin: np.ndarray,
-                                   index_xmax: np.ndarray,
-                                   params: dict) -> np.ndarray:
-=======
-
-def compute_variance_stabilization(
+
+def compute_variance_stabilization_CPU(
     data: np.ndarray, index_xmin: np.ndarray, index_xmax: np.ndarray, params: dict
 ) -> np.ndarray:
->>>>>>> f74a74cc
     """
     @brief Applies the Anscombe variance stabilization transform in-place to the image sequence.
     The Anscombe transform is applied as follows:
@@ -79,11 +72,9 @@
     return data
 
 
-<<<<<<< HEAD
-def compute_variance_stabilization_GPU(data: torch.Tensor,
-                                       index_xmin: np.ndarray,
-                                       index_xmax: np.ndarray,
-                                       params: dict) -> torch.Tensor:
+def compute_variance_stabilization_GPU(
+    data: torch.Tensor, index_xmin: np.ndarray, index_xmax: np.ndarray, params: dict
+) -> torch.Tensor:
     """
     Applies Anscombe variance stabilization transform on GPU using PyTorch.
 
@@ -103,7 +94,9 @@
 
     T, Z, Y, X = data.shape
 
-    for z in tqdm(range(Z), desc="Variance stabilization per Z-slice (GPU)", unit="slice"):
+    for z in tqdm(
+        range(Z), desc="Variance stabilization per Z-slice (GPU)", unit="slice"
+    ):
         x_min = index_xmin_torch[z].item()
         x_max = index_xmax_torch[z].item() + 1
         if x_min >= x_max:
@@ -113,21 +106,30 @@
 
     result = data.cpu().numpy()
 
-    if int(params['save']['save_variance_stabilization']) == 1:
-        out_dir = params['paths']['output_dir']
+    if int(params["save"]["save_variance_stabilization"]) == 1:
+        out_dir = params["paths"]["output_dir"]
         if out_dir is None:
-            raise ValueError("Output directory must be specified when save_results is True.")
+            raise ValueError(
+                "Output directory must be specified when save_results is True."
+            )
         os.makedirs(out_dir, exist_ok=True)
-        export_data(result, out_dir, export_as_single_tif=True, file_name="variance_stabilized_sequence")
+        export_data(
+            result,
+            out_dir,
+            export_as_single_tif=True,
+            file_name="variance_stabilized_sequence",
+        )
 
     print("=" * 60 + "\n")
     return data
 
 
-def compute_variance_stabilization(data: np.ndarray | torch.Tensor,
-                                   index_xmin: np.ndarray,
-                                   index_xmax: np.ndarray,
-                                   params: dict) -> np.ndarray | torch.Tensor:
+def compute_variance_stabilization(
+    data: np.ndarray | torch.Tensor,
+    index_xmin: np.ndarray,
+    index_xmax: np.ndarray,
+    params: dict,
+) -> np.ndarray | torch.Tensor:
     """
     Dispatcher for variance stabilization, CPU or GPU.
     """
@@ -137,14 +139,9 @@
         return compute_variance_stabilization_CPU(data, index_xmin, index_xmax, params)
 
 
-def check_variance(data: np.ndarray,
-                   index_xmin: np.ndarray,
-                   index_xmax: np.ndarray) -> bool:
-=======
 def check_variance(
     data: np.ndarray, index_xmin: np.ndarray, index_xmax: np.ndarray
 ) -> bool:
->>>>>>> f74a74cc
     """
     @brief Checks if the variance of the transformed data is approximately 1.
     @param data: 4D numpy array of shape (T, Z, Y, X)
