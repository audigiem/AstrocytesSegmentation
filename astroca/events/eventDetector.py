--- conflicted
+++ resolved
@@ -1,8 +1,3 @@
-"""
-@file eventDetector.py
-@brief Event Detector for calcium events in 4D data (time, depth, height, width).
-"""
-
 import numpy as np
 import numba as nb
 from numba import njit, prange
@@ -13,11 +8,8 @@
 import matplotlib.pyplot as plt
 import os
 from astroca.tools.exportData import export_data
-<<<<<<< HEAD
 from tqdm import tqdm
-=======
 from collections import deque
->>>>>>> f85d2b35
 
 class EventDetectorOptimized:
     """
@@ -72,6 +64,8 @@
         """
         Main method to find events in the active voxel data.
         """
+        start_time = time.time()
+        print("\n=== Finding events ===")
         print(f"Thresholds -> size: {self.threshold_size_3d_}, removed: {self.threshold_size_3d_removed_}, corr: {self.threshold_corr_}")
 
         if len(self.nonzero_cords_[0]) == 0:
@@ -85,13 +79,9 @@
         small_AV_groups = []
         id_small_AV_groups = []
 
-<<<<<<< HEAD
         for t in tqdm(range(self.time_length_), desc="Processing time frames", unit="frame"):
-=======
-        for t in range(self.time_length_):
-        # for t in range(15):
->>>>>>> f85d2b35
             # print(f"\nProcessing time frame {t}, searching seed ...")
+            # frame_time = time.time()
             seed = self._find_seed_point(t)
             while seed is not None:
                 x, y, z = seed
@@ -173,6 +163,11 @@
             small_AV_groups.clear()
             id_small_AV_groups.clear()
         print(f"\nTotal events found: {len(self.final_id_events_)}")
+
+        self._compute_final_id_events()
+
+        print(f"Total time taken: {time.time() - start_time:.2f} seconds")
+        print()
 
 
     def _find_connected_AV(self, seed: List[int], pattern: np.ndarray, event_id: int,waiting_for_processing: List[List[int]]):
@@ -442,20 +437,16 @@
         Remap event IDs in id_connected_voxel_ to consecutive values (1, 2, 3, ...)
         using final_id_events_ as reference.
         """
-        if not self.final_id_events_:
-            return  # Rien à faire
-
-        # Étape 1 : créer un mapping numpy de taille max_id + 1
-        max_id = self.id_connected_voxel_.max()
-        id_map = np.zeros(max_id + 1, dtype=self.id_connected_voxel_.dtype)
-
-        # Étape 2 : construire le mapping {old_id → new_id}
         final_ids = sorted(self.final_id_events_)
-        for new_id, old_id in enumerate(final_ids, start=1):
-            id_map[old_id] = new_id
-
-        # Étape 3 : appliquer le mapping vectorisé
-        self.id_connected_voxel_ = id_map[self.id_connected_voxel_]
+        id_map = {old_id: new_id for new_id, old_id in enumerate(final_ids, start=1)}
+
+        for t in range(self.time_length_):
+            for z in range(self.depth_):
+                for y in range(self.height_):
+                    for x in range(self.width_):
+                        value = self.id_connected_voxel_[t, z, y, x]
+                        if value in id_map:
+                            self.id_connected_voxel_[t, z, y, x] = id_map[value]
 
 
     def get_results(self) -> Tuple[np.ndarray, List[int]]:
@@ -482,7 +473,7 @@
         return stats
 
 
-def detect_calcium_events(av_data: np.ndarray, params_values: dict = None,
+def detect_calcium_events_optimized(av_data: np.ndarray, params_values: dict = None,
                                    save_results: bool = False,
                                    output_directory: str = None) -> Tuple[np.ndarray, List[int]]:
     """
@@ -493,19 +484,15 @@
     @param output_directory: Directory to save results if save_results is True.
     @return: Tuple containing: list of detected events, their IDs, and statistics.
     """
-
-    threshold_size_3d = int(params_values['events_extraction']['threshold_size_3d'])
-    threshold_size_3d_removed = int(params_values['events_extraction']['threshold_size_3d_removed'])
-    threshold_corr = float(params_values['events_extraction']['threshold_corr'])
-    save_results = int(params_values['files']['save_results']) == 1
-    output_directory = params_values['paths']['output_dir'] if output_directory is None else output_directory
-
+    if len(params_values) != 3:
+        raise ValueError("params_values must contain exactly 3 parameters: 'threshold_size_3d', 'threshold_size_3d_removed', and 'threshold_corr'.")
+    threshold_size_3d = int(params_values['threshold_size_3d'])
+    threshold_size_3d_removed = int(params_values['threshold_size_3d_removed'])
+    threshold_corr = float(params_values['threshold_corr'])
     detector = EventDetectorOptimized(av_data, threshold_size_3d,
                                     threshold_size_3d_removed, threshold_corr)
-
     detector.find_events()
     id_connections, id_events = detector.get_results()
-
     if save_results:
         if output_directory is None:
             raise ValueError("Output directory must be specified if save_results is True.")
@@ -513,8 +500,7 @@
             os.makedirs(output_directory)
         id_connections = id_connections.astype(np.float32)  # Ensure the data is in float32 format
         export_data(id_connections, output_directory, export_as_single_tif=True, file_name="ID_calciumEvents")
-    print(60*"=")
-    print()
+
     return id_connections, id_events
 
 
@@ -533,7 +519,10 @@
     print(f"Created synthetic data with shape {shape}")
     print(f"Non-zero voxels: {np.count_nonzero(av_data)}")
 
-    results = detect_calcium_events(av_data)
+    results = detect_calcium_events_optimized(av_data,
+                                            threshold_size_3d=50,
+                                            threshold_size_3d_removed=10,
+                                            threshold_corr=0.3)
 
     return results
 
