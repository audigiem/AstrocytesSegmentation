--- conflicted
+++ resolved
@@ -5,13 +5,10 @@
 """
 import numpy as np
 from tqdm import tqdm
-<<<<<<< HEAD
+from numba import njit, prange
 from astroca.parametersNoise.parametersNoiseGPU import estimate_std_over_time_GPU
 from astroca.tools.exportData import export_data
 import torch
-=======
-from numba import njit, prange
->>>>>>> c0a50a39
 
 # @profile
 def compute_pseudo_residuals(data: np.ndarray) -> np.ndarray:
@@ -52,12 +49,7 @@
 
     return std_map
 
-<<<<<<< HEAD
 def estimate_std_over_time_CPU(data: np.ndarray, xmin: np.ndarray, xmax: np.ndarray) -> float:
-=======
-# @profile
-def estimate_std_over_time(data: np.ndarray, xmin: np.ndarray, xmax: np.ndarray) -> float:
->>>>>>> c0a50a39
     """
     Final std estimation as the median of the 3D map excluding zeros.
     @param data: 4D numpy array of shape (T, Z, Y, X) representing the image sequence.
@@ -74,28 +66,6 @@
     print()
     return std
 
-<<<<<<< HEAD
-
-def estimate_std_over_time(data: np.ndarray | torch.Tensor, xmin: np.ndarray, xmax: np.ndarray, GPU_AVAILABLE: bool = False) -> float:
-    """
-    Wrapper function to estimate the standard deviation of the noise over time.
-    Chooses between CPU and GPU implementations based on the data type.
-
-    @param data: 4D numpy array or torch tensor of shape (T, Z, Y, X) representing the image sequence.
-    @param xmin: 1D array of cropping bounds (left) for each Z slice.
-    @param xmax: 1D array of cropping bounds (right) for each Z slice.
-    @return: Estimated standard deviation of the noise over time.
-    """
-    if GPU_AVAILABLE:
-        if not isinstance(data, torch.Tensor):
-            raise TypeError("When GPU is available, data must be a torch.Tensor.")
-        return estimate_std_over_time_GPU(data, xmin, xmax)
-
-    else:
-        if not isinstance(data, np.ndarray):
-            raise TypeError("When GPU is not available, data must be a numpy.ndarray.")
-        return estimate_std_over_time_CPU(data, xmin, xmax)
-=======
 @njit
 def quickselect_median_exact(arr, n):
     """
@@ -220,4 +190,24 @@
     print(60*"=")
     print()
     return std
->>>>>>> c0a50a39
+
+
+def estimate_std_over_time(data: np.ndarray | torch.Tensor, xmin: np.ndarray, xmax: np.ndarray, GPU_AVAILABLE: bool = False) -> float:
+    """
+    Wrapper function to estimate the standard deviation of the noise over time.
+    Chooses between CPU and GPU implementations based on the data type.
+
+    @param data: 4D numpy array or torch tensor of shape (T, Z, Y, X) representing the image sequence.
+    @param xmin: 1D array of cropping bounds (left) for each Z slice.
+    @param xmax: 1D array of cropping bounds (right) for each Z slice.
+    @return: Estimated standard deviation of the noise over time.
+    """
+    if GPU_AVAILABLE:
+        if not isinstance(data, torch.Tensor):
+            raise TypeError("When GPU is available, data must be a torch.Tensor.")
+        return estimate_std_over_time_GPU(data, xmin, xmax)
+
+    else:
+        if not isinstance(data, np.ndarray):
+            raise TypeError("When GPU is not available, data must be a numpy.ndarray.")
+        return estimate_std_over_time_CPU(data, xmin, xmax)