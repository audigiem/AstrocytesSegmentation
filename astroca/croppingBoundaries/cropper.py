"""
@file cropper.py
@brief This module provides functionality to crop boundaries of 3D image sequences with time dimension (if needed).
"""

from astroca.tools.exportData import export_data
import os
import numpy as np
from typing import Tuple


def detect_null_band_X_dir(data: np.ndarray) -> Tuple[int, int]:
    """
    @fn detect_null_band_X_dir
    @brief Detect the first and last non null band in the X direction of a 4D image sequence.
    @param file_path Path to the 4D image sequence file
    @return Tuple containing the first and last non null band indices in the X direction
    """
    print(" - Detecting null bands in X direction...")
    if len(data.shape) != 4:
        raise ValueError(f"Input data must be a 4D numpy array with shape (T, Z, Y, X) but got shape {data.shape}.")

    T, Z, Y, X = data.shape

    # Optimized approach: compute sum along T, Z, Y axes for each X slice
    # This creates a 1D array where each element is the sum of all values in that X slice
    x_sums = np.sum(data, axis=(0, 1, 2))

    # Find non-zero indices (bands with data)
    non_zero_indices = np.nonzero(x_sums)[0]

    if len(non_zero_indices) == 0:
        raise ValueError("No non-null bands found in the X direction.")

    first_non_null_band = int(non_zero_indices[0])
    last_non_null_band = int(non_zero_indices[-1])

    print(f"    First non-null band: {first_non_null_band}, Last non-null band: {last_non_null_band}")

    return first_non_null_band, last_non_null_band

import numpy as np
import os
import torch
from typing import Union



def crop_boundaries_CPU(data: np.ndarray, params: dict) -> np.ndarray:
    print("=== Cropping boundaries and compute boundaries (CPU) ===")
    print(" - Cropping the boundaries of the image sequence...")

    required_keys = {'preprocessing', 'save', 'paths'}
    if not required_keys.issubset(params.keys()):
        raise ValueError(f"Missing required parameters: {required_keys - params.keys()}")

<<<<<<< HEAD
    x_min = int(params['preprocessing']['x_min'])
    x_max = int(params['preprocessing']['x_max'])
=======
    try:
        x_min, x_max = detect_null_band_X_dir(data)
    except ValueError as e:
        raise ValueError(f"Error detecting null bands in X direction: {e}")
>>>>>>> 234bbcdf
    pixel_cropped = int(params['preprocessing']['pixel_cropped'])
    save_results = int(params['save']['save_cropp_boundaries']) == 1
    output_directory = params['paths']['output_dir']

    if len(data.shape) not in [3, 4]:
        raise ValueError(f"Input must be a 3D or 4D numpy array, got {data.shape}")

    if data.ndim == 3:
        data = np.expand_dims(data, axis=0)

    T, Z, Y, X = data.shape
    cropped_data = data[:, :, pixel_cropped:Y, x_min:x_max + 1]

    print(f"    Cropped data shape: {cropped_data.shape}")

    if save_results:
        if output_directory is None:
            raise ValueError("output_directory must be specified if save_results is True.")
        if not os.path.exists(output_directory):
            os.makedirs(output_directory)
        export_data(cropped_data, output_directory, export_as_single_tif=True, file_name="cropped_image_sequence")

    print()
    return cropped_data


def crop_boundaries_GPU(data: torch.Tensor, params: dict) -> torch.Tensor:
    print("=== Cropping boundaries and compute boundaries (GPU) ===")
    print(" - Cropping the boundaries of the image sequence...")

    required_keys = {'preprocessing', 'save', 'paths'}
    if not required_keys.issubset(params.keys()):
        raise ValueError(f"Missing required parameters: {required_keys - params.keys()}")

    x_min = int(params['preprocessing']['x_min'])
    x_max = int(params['preprocessing']['x_max'])
    pixel_cropped = int(params['preprocessing']['pixel_cropped'])
    save_results = int(params['save']['save_cropp_boundaries']) == 1
    output_directory = params['paths']['output_dir']

    if data.ndim != 4:
        raise ValueError(f"Input data must be a 4D torch tensor (T, Z, Y, X), got shape {data.shape}.")

    T, Z, Y, X = data.shape
    cropped_data = data[:, :, pixel_cropped:Y, x_min:x_max + 1]

    print(f"    Cropped data shape: {cropped_data.shape}")

    if save_results:
        if output_directory is None:
            raise ValueError("output_directory must be specified if save_results is True.")
        if not os.path.exists(output_directory):
            os.makedirs(output_directory)
        # Copy data back to CPU before saving
        cropped_data_cpu = cropped_data.cpu().numpy()
        export_data(cropped_data_cpu, output_directory, export_as_single_tif=True, file_name="cropped_image_sequence")

    print()
    return cropped_data


def crop_boundaries(data: Union[np.ndarray, torch.Tensor], params: dict):
    """
    Wrapper that dispatches to CPU or GPU version depending on GPU_AVAILABLE flag.
    """
    use_gpu = int(params.get('GPU_AVAILABLE', 0)) == 1
    if use_gpu:
        print("GPU processing requested.")
        if not isinstance(data, torch.Tensor):
            # Convert from numpy to torch.Tensor on GPU
            data = torch.from_numpy(data).float().to("cuda")
        else:
            data = data.to("cuda")
        return crop_boundaries_GPU(data, params)
    else:
        if isinstance(data, torch.Tensor):
            data = data.cpu().numpy()
        return crop_boundaries_CPU(data, params)<|MERGE_RESOLUTION|>--- conflicted
+++ resolved
@@ -4,9 +4,10 @@
 """
 
 from astroca.tools.exportData import export_data
+import numpy as np
 import os
-import numpy as np
-from typing import Tuple
+import torch
+from typing import Union
 
 
 def detect_null_band_X_dir(data: np.ndarray) -> Tuple[int, int]:
@@ -39,43 +40,49 @@
 
     return first_non_null_band, last_non_null_band
 
-import numpy as np
-import os
-import torch
-from typing import Union
+def crop_boundaries_CPU(data: np.ndarray, params: dict) -> np.ndarray:
+    """
+    @brief Crop the boundaries of a 3D image sequence with time dimension.
 
-
-
-def crop_boundaries_CPU(data: np.ndarray, params: dict) -> np.ndarray:
-    print("=== Cropping boundaries and compute boundaries (CPU) ===")
+    @param data: 4D numpy array of shape (T, Z, Y, X) representing the image sequence.
+    @param params: Dictionary containing the cropping parameters:
+        - pixel_cropped: Number of pixels to crop from the height dimension.
+        - x_min: Minimum x-coordinate for cropping.
+        - x_max: Maximum x-coordinate for cropping.
+        - save_results: Boolean indicating whether to save the cropped data.
+        - output_directory: Directory to save the cropped data if save_results is True.
+    @return 4D numpy array of shape (T, Z, Y', X') representing the cropped image sequence,
+    where Y' = Y - pixel_cropped and X' = x_max - x_min
+    """
+    print("=== Cropping boundaries and compute boundaries ===")
     print(" - Cropping the boundaries of the image sequence...")
 
+    # extract necessary parameters
     required_keys = {'preprocessing', 'save', 'paths'}
     if not required_keys.issubset(params.keys()):
         raise ValueError(f"Missing required parameters: {required_keys - params.keys()}")
 
-<<<<<<< HEAD
-    x_min = int(params['preprocessing']['x_min'])
-    x_max = int(params['preprocessing']['x_max'])
-=======
     try:
         x_min, x_max = detect_null_band_X_dir(data)
     except ValueError as e:
         raise ValueError(f"Error detecting null bands in X direction: {e}")
->>>>>>> 234bbcdf
     pixel_cropped = int(params['preprocessing']['pixel_cropped'])
     save_results = int(params['save']['save_cropp_boundaries']) == 1
     output_directory = params['paths']['output_dir']
+    
+    
+    if len(data.shape) != 4 and len(data.shape) != 3:
+        raise ValueError(f"Input data must be a 4D (or 3D) numpy array with shape (T, Z, Y, X) or (Z, Y, X) but got shape {data.shape}.")
+    
+    T, Z, Y, X = data.shape    
 
-    if len(data.shape) not in [3, 4]:
-        raise ValueError(f"Input must be a 3D or 4D numpy array, got {data.shape}")
+    start_depth, end_depth = (0, Z)  # No cropping in depth
+    start_height, end_height = (pixel_cropped, Y)  # Crop pixel_cropped pixels from the top
+    start_width, end_width = (x_min, x_max + 1)  # Crop from x_min to x_max (inclusive)
 
-    if data.ndim == 3:
-        data = np.expand_dims(data, axis=0)
-
-    T, Z, Y, X = data.shape
-    cropped_data = data[:, :, pixel_cropped:Y, x_min:x_max + 1]
-
+    # for all the frames in the time dimension, perform the cropping
+    cropped_data = data[:, start_depth:end_depth, start_height:end_height, start_width:end_width]
+    
     print(f"    Cropped data shape: {cropped_data.shape}")
 
     if save_results:
@@ -84,8 +91,8 @@
         if not os.path.exists(output_directory):
             os.makedirs(output_directory)
         export_data(cropped_data, output_directory, export_as_single_tif=True, file_name="cropped_image_sequence")
-
     print()
+    
     return cropped_data
 
 
