--- conflicted
+++ resolved
@@ -7,7 +7,7 @@
 import numpy as np
 import os
 import torch
-from typing import Union
+from typing import Union, Tuple
 
 
 def detect_null_band_X_dir(data: np.ndarray) -> Tuple[int, int]:
@@ -44,12 +44,8 @@
 
     return first_non_null_band, last_non_null_band
 
-<<<<<<< HEAD
+
 def crop_boundaries_CPU(data: np.ndarray, params: dict) -> np.ndarray:
-=======
-
-def crop_boundaries(data: np.ndarray, params: dict) -> np.ndarray:
->>>>>>> f74a74cc
     """
     @brief Crop the boundaries of a 3D image sequence with time dimension.
 
@@ -77,20 +73,12 @@
         x_min, x_max = detect_null_band_X_dir(data)
     except ValueError as e:
         raise ValueError(f"Error detecting null bands in X direction: {e}")
-<<<<<<< HEAD
-    pixel_cropped = int(params['preprocessing']['pixel_cropped'])
-    save_results = int(params['save']['save_cropp_boundaries']) == 1
-    output_directory = params['paths']['output_dir']
-    
-    
-=======
     pixel_cropped = int(params["preprocessing"]["pixel_cropped"])
     save_results = (
         int(params["save"]["save_cropp_boundaries"]) == 1
     )  # Convert to boolean
     output_directory = params["paths"]["output_dir"]
 
->>>>>>> f74a74cc
     if len(data.shape) != 4 and len(data.shape) != 3:
         raise ValueError(
             f"Input data must be a 4D (or 3D) numpy array with shape (T, Z, Y, X) or (Z, Y, X) but got shape {data.shape}."
@@ -127,38 +115,50 @@
         )
     print()
 
-<<<<<<< HEAD
+    return cropped_data
+
 
 def crop_boundaries_GPU(data: torch.Tensor, params: dict) -> torch.Tensor:
     print("=== Cropping boundaries and compute boundaries (GPU) ===")
     print(" - Cropping the boundaries of the image sequence...")
 
-    required_keys = {'preprocessing', 'save', 'paths'}
+    required_keys = {"preprocessing", "save", "paths"}
     if not required_keys.issubset(params.keys()):
-        raise ValueError(f"Missing required parameters: {required_keys - params.keys()}")
+        raise ValueError(
+            f"Missing required parameters: {required_keys - params.keys()}"
+        )
 
-    x_min = int(params['preprocessing']['x_min'])
-    x_max = int(params['preprocessing']['x_max'])
-    pixel_cropped = int(params['preprocessing']['pixel_cropped'])
-    save_results = int(params['save']['save_cropp_boundaries']) == 1
-    output_directory = params['paths']['output_dir']
+    x_min = int(params["preprocessing"]["x_min"])
+    x_max = int(params["preprocessing"]["x_max"])
+    pixel_cropped = int(params["preprocessing"]["pixel_cropped"])
+    save_results = int(params["save"]["save_cropp_boundaries"]) == 1
+    output_directory = params["paths"]["output_dir"]
 
     if data.ndim != 4:
-        raise ValueError(f"Input data must be a 4D torch tensor (T, Z, Y, X), got shape {data.shape}.")
+        raise ValueError(
+            f"Input data must be a 4D torch tensor (T, Z, Y, X), got shape {data.shape}."
+        )
 
     T, Z, Y, X = data.shape
-    cropped_data = data[:, :, pixel_cropped:Y, x_min:x_max + 1]
+    cropped_data = data[:, :, pixel_cropped:Y, x_min : x_max + 1]
 
     print(f"    Cropped data shape: {cropped_data.shape}")
 
     if save_results:
         if output_directory is None:
-            raise ValueError("output_directory must be specified if save_results is True.")
+            raise ValueError(
+                "output_directory must be specified if save_results is True."
+            )
         if not os.path.exists(output_directory):
             os.makedirs(output_directory)
         # Copy data back to CPU before saving
         cropped_data_cpu = cropped_data.cpu().numpy()
-        export_data(cropped_data_cpu, output_directory, export_as_single_tif=True, file_name="cropped_image_sequence")
+        export_data(
+            cropped_data_cpu,
+            output_directory,
+            export_as_single_tif=True,
+            file_name="cropped_image_sequence",
+        )
 
     print()
     return cropped_data
@@ -168,7 +168,7 @@
     """
     Wrapper that dispatches to CPU or GPU version depending on GPU_AVAILABLE flag.
     """
-    use_gpu = int(params.get('GPU_AVAILABLE', 0)) == 1
+    use_gpu = int(params.get("GPU_AVAILABLE", 0)) == 1
     if use_gpu:
         print("GPU processing requested.")
         if not isinstance(data, torch.Tensor):
@@ -180,7 +180,4 @@
     else:
         if isinstance(data, torch.Tensor):
             data = data.cpu().numpy()
-        return crop_boundaries_CPU(data, params)
-=======
-    return cropped_data
->>>>>>> f74a74cc
+        return crop_boundaries_CPU(data, params)