"""
@filename: zScore.py
@brief: This module provides functionality to compute the z-score of a 3D
image sequence with time dimension.
@detail: Computes a z-score for each voxel in the 3D image sequence across
the time dimension to identify significant deviations from the noise level.
"""


import numpy as np
from tqdm import tqdm
import torch

<<<<<<< HEAD
def compute_z_score_CPU(data: np.ndarray, std_noise: float, gaussian_noise_mean: float, threshold: float, index_xmin: list, index_xmax: list) -> np.ndarray:
=======

def compute_z_score(
    data: np.ndarray,
    std_noise: float,
    gaussian_noise_mean: float,
    threshold: float,
    index_xmin: list,
    index_xmax: list,
) -> np.ndarray:
>>>>>>> f74a74cc
    """
    @brief Compute the z-score for each voxel in the 3D image sequence across
    the time dimension.
    Zscore(vox, t) = data(vox, t) - gaussian_noise_mean / std_noise

    @param data: 4D numpy array of shape (T, Z, Y, X) representing the image sequence.
    @param std_noise: Standard deviation of the noise level to normalize the z-score.
    @param gaussian_noise_mean: Mean (or Med depending on the previous code)
    of the Gaussian noise, used to center the z-score calculation.
    @param threshold: Threshold value to determine significant
    deviations in the z-score.
    @param index_xmin: 1D array of cropping bounds (left) for each Z slice.
    @param index_xmax: 1D array of cropping bounds (right) for each Z slice.
    @return: 4D numpy array of z-scores with the same shape as input data.
    """
    print(f" - Compute binary z-score...")

    T, Z, Y, X = data.shape

    if std_noise <= 0:
        raise ValueError("std_noise must be > 0")

    processed = np.zeros_like(data, dtype=np.uint8)
    value = data - gaussian_noise_mean

    for z in tqdm(range(Z), desc="Computing z-score for each Z slice", unit="slice"):
        x_min = index_xmin[z]
        x_max = index_xmax[z] + 1  # +1 for python slice inclusivity

        # mask spatial : voxels en X entre xmin et xmax
        # On traite T, Y et X dans la plage [xmin:xmax)
        # Pour X hors de cette plage on garde processed=0

        # Extract the sub-block for this Z plane over all time and Y:
        subblock = value[:, z, :, x_min:x_max]  # shape (T, Y, xwidth)

        # Threshold mask on this subblock
        mask = subblock >= (std_noise * threshold)

        # Affecter 255 dans processed sur la même zone uniquement où mask est True
        processed[:, z, :, x_min:x_max][mask] = 255

    return processed


def compute_z_score_GPU(
    data: torch.Tensor,  # shape (T, Z, Y, X), dtype=torch.float32
    std_noise: float,
    gaussian_noise_mean: float,
    threshold: float,
    index_xmin: torch.Tensor,  # shape (Z,), dtype=torch.int64
    index_xmax: torch.Tensor   # shape (Z,), dtype=torch.int64
) -> torch.Tensor:
    """
    GPU version of compute_z_score_CPU using PyTorch.

    Args:
        data (torch.Tensor): 4D tensor of shape (T, Z, Y, X), float32, on GPU.
        std_noise (float): Std of Gaussian noise.
        gaussian_noise_mean (float): Mean (or median) of Gaussian noise.
        threshold (float): Z-score threshold.
        index_xmin (torch.Tensor): 1D tensor of cropping bounds for each Z slice.
        index_xmax (torch.Tensor): 1D tensor of cropping bounds (right side, inclusive).
        
    Returns:
        torch.Tensor: Binary z-score volume, dtype=torch.uint8, values in {0, 255}.
    """
    print(f" - Compute binary z-score (GPU)...")
    if std_noise <= 0:
        raise ValueError("std_noise must be > 0")

    T, Z, Y, X = data.shape
    processed = torch.zeros_like(data, dtype=torch.uint8, device=data.device)

    # Center the data
    value = data - gaussian_noise_mean

    # Loop over Z is preserved due to variable x_min/x_max per Z
    for z in range(Z):
        x_min = index_xmin[z].item()
        x_max = index_xmax[z].item() + 1  # inclusive range

        # Subblock over (T, Y, xrange)
        subblock = value[:, z, :, x_min:x_max]

        # Mask where z-score is over threshold
        mask = subblock >= (std_noise * threshold)

        # Set mask to 255 in the output tensor
        processed[:, z, :, x_min:x_max][mask] = 255

    return processed


def compute_z_score(data: np.ndarray | torch.Tensor, 
                    std_noise: float, 
                    gaussian_noise_mean: float, 
                    threshold: float, 
                    index_xmin: list | torch.Tensor, 
                    index_xmax: list | torch.Tensor,
                    GPU_AVAILABLE: bool = False) -> np.ndarray | torch.Tensor:
    """
    Compute the z-score for each voxel in the 3D image sequence across the time dimension.
    
    Args:
        data (np.ndarray | torch.Tensor): 4D array or tensor of shape (T, Z, Y, X).
        std_noise (float): Standard deviation of the noise level.
        gaussian_noise_mean (float): Mean of the Gaussian noise.
        threshold (float): Threshold value for z-score.
        index_xmin (list | torch.Tensor): Cropping bounds (left) for each Z slice.
        index_xmax (list | torch.Tensor): Cropping bounds (right) for each Z slice.
        GPU_AVAILABLE (bool): Whether to use GPU for computation.
        
    Returns:
        np.ndarray | torch.Tensor: Binary z-score volume with values in {0, 255}.
    """
    if GPU_AVAILABLE:
        if not torch.is_tensor(data):
            raise TypeError("When GPU is available, data must be a torch.Tensor.")
        return compute_z_score_GPU(data, std_noise, gaussian_noise_mean, threshold, index_xmin, index_xmax)
    else:
        if not isinstance(data, np.ndarray):
            raise TypeError("When GPU is not available, data must be a numpy.ndarray.")
        return compute_z_score_CPU(data, std_noise, gaussian_noise_mean, threshold, index_xmin, index_xmax)<|MERGE_RESOLUTION|>--- conflicted
+++ resolved
@@ -11,11 +11,8 @@
 from tqdm import tqdm
 import torch
 
-<<<<<<< HEAD
-def compute_z_score_CPU(data: np.ndarray, std_noise: float, gaussian_noise_mean: float, threshold: float, index_xmin: list, index_xmax: list) -> np.ndarray:
-=======
 
-def compute_z_score(
+def compute_z_score_CPU(
     data: np.ndarray,
     std_noise: float,
     gaussian_noise_mean: float,
@@ -23,7 +20,6 @@
     index_xmin: list,
     index_xmax: list,
 ) -> np.ndarray:
->>>>>>> f74a74cc
     """
     @brief Compute the z-score for each voxel in the 3D image sequence across
     the time dimension.
@@ -75,7 +71,7 @@
     gaussian_noise_mean: float,
     threshold: float,
     index_xmin: torch.Tensor,  # shape (Z,), dtype=torch.int64
-    index_xmax: torch.Tensor   # shape (Z,), dtype=torch.int64
+    index_xmax: torch.Tensor,  # shape (Z,), dtype=torch.int64
 ) -> torch.Tensor:
     """
     GPU version of compute_z_score_CPU using PyTorch.
@@ -87,7 +83,7 @@
         threshold (float): Z-score threshold.
         index_xmin (torch.Tensor): 1D tensor of cropping bounds for each Z slice.
         index_xmax (torch.Tensor): 1D tensor of cropping bounds (right side, inclusive).
-        
+
     Returns:
         torch.Tensor: Binary z-score volume, dtype=torch.uint8, values in {0, 255}.
     """
@@ -118,16 +114,18 @@
     return processed
 
 
-def compute_z_score(data: np.ndarray | torch.Tensor, 
-                    std_noise: float, 
-                    gaussian_noise_mean: float, 
-                    threshold: float, 
-                    index_xmin: list | torch.Tensor, 
-                    index_xmax: list | torch.Tensor,
-                    GPU_AVAILABLE: bool = False) -> np.ndarray | torch.Tensor:
+def compute_z_score(
+    data: np.ndarray | torch.Tensor,
+    std_noise: float,
+    gaussian_noise_mean: float,
+    threshold: float,
+    index_xmin: list | torch.Tensor,
+    index_xmax: list | torch.Tensor,
+    GPU_AVAILABLE: bool = False,
+) -> np.ndarray | torch.Tensor:
     """
     Compute the z-score for each voxel in the 3D image sequence across the time dimension.
-    
+
     Args:
         data (np.ndarray | torch.Tensor): 4D array or tensor of shape (T, Z, Y, X).
         std_noise (float): Standard deviation of the noise level.
@@ -136,15 +134,19 @@
         index_xmin (list | torch.Tensor): Cropping bounds (left) for each Z slice.
         index_xmax (list | torch.Tensor): Cropping bounds (right) for each Z slice.
         GPU_AVAILABLE (bool): Whether to use GPU for computation.
-        
+
     Returns:
         np.ndarray | torch.Tensor: Binary z-score volume with values in {0, 255}.
     """
     if GPU_AVAILABLE:
         if not torch.is_tensor(data):
             raise TypeError("When GPU is available, data must be a torch.Tensor.")
-        return compute_z_score_GPU(data, std_noise, gaussian_noise_mean, threshold, index_xmin, index_xmax)
+        return compute_z_score_GPU(
+            data, std_noise, gaussian_noise_mean, threshold, index_xmin, index_xmax
+        )
     else:
         if not isinstance(data, np.ndarray):
             raise TypeError("When GPU is not available, data must be a numpy.ndarray.")
-        return compute_z_score_CPU(data, std_noise, gaussian_noise_mean, threshold, index_xmin, index_xmax)+        return compute_z_score_CPU(
+            data, std_noise, gaussian_noise_mean, threshold, index_xmin, index_xmax
+        )