--- conflicted
+++ resolved
@@ -6,7 +6,10 @@
 import numpy as np
 from concurrent.futures import ThreadPoolExecutor
 from astroca.activeVoxels.medianFilterGPU import unified_median_filter_3d_gpu
-from astroca.tools.medianComputationTools import generate_spherical_offsets, quickselect_median
+from astroca.tools.medianComputationTools import (
+    generate_spherical_offsets,
+    quickselect_median,
+)
 from tqdm import tqdm
 from scipy.ndimage import median_filter
 from numba import njit, prange
@@ -14,20 +17,12 @@
 
 
 def unified_median_filter_3d(
-<<<<<<< HEAD
-        data: np.ndarray | torch.Tensor,
-        radius: float = 1.5,
-        border_mode: str = 'reflect',
-        n_workers: int = None,
-        use_gpu: bool = False,
-) -> torch.Tensor | np.ndarray:
-=======
-    data: np.ndarray,
+    data: np.ndarray | torch.Tensor,
     radius: float = 1.5,
     border_mode: str = "reflect",
     n_workers: int = None,
-) -> np.ndarray:
->>>>>>> f74a74cc
+    use_gpu: bool = False,
+) -> torch.Tensor | np.ndarray:
     """
     @brief Unified 3D median filter for 4D stacks (T,Z,Y,X)
 
@@ -49,37 +44,28 @@
 
 
 def unified_median_filter_3d_cpu(
-        data: np.ndarray,
-        radius: float = 1.5,
-        border_mode: str = 'reflect',
-        n_workers: int = None
+    data: np.ndarray,
+    radius: float = 1.5,
+    border_mode: str = "reflect",
+    n_workers: int = None,
 ) -> np.ndarray:
     """
-<<<<<<< HEAD
     @brief CPU version of 3D median filter (original implementation)
     """
-    print(f" - Apply 3D median filter (CPU) with radius={radius}, border mode='{border_mode}'")
-    
-    if border_mode == 'ignore':
-=======
     print(
-        f" - Apply 3D median filter with radius={radius}, border mode='{border_mode}'"
+        f" - Apply 3D median filter (CPU) with radius={radius}, border mode='{border_mode}'"
     )
+
     if border_mode == "ignore":
->>>>>>> f74a74cc
         T, Z, Y, X = data.shape
         data_3D = data.reshape(T * Z, Y, X)  # Reshape to treat as 3D
         offsets = generate_spherical_offsets(radius)
         median_filtered = apply_median_filter_3d_ignore_border(data_3D, offsets)
         data_filtered_4D = median_filtered.reshape(T, Z, Y, X)
         return data_filtered_4D
-<<<<<<< HEAD
-    
-=======
     print(
         f" - Apply 3D median filter with radius={radius}, border mode='{border_mode}'"
     )
->>>>>>> f74a74cc
     r = int(np.ceil(radius))
 
     # Create spherical mask
@@ -97,30 +83,16 @@
     filtered = np.empty_like(data)
 
     def process_frame(t):
-<<<<<<< HEAD
-        """Process a single frame with median filter"""
-        result = median_filter(
-            padded[t], footprint=mask, mode=border_mode
-        )
-=======
         """
         @brief Process a single frame with median filter
 
         @param t Frame index to process
         """
         result = median_filter(padded[t], footprint=mask, mode=border_mode)
->>>>>>> f74a74cc
         # Remove padding
         filtered[t] = result[r:-r, r:-r, r:-r]
 
     with ThreadPoolExecutor(max_workers=n_workers) as executor:
-<<<<<<< HEAD
-        list(tqdm(
-            executor.map(process_frame, range(data.shape[0])),
-            total=data.shape[0], desc=f"Processing frames (CPU) with median filter and {border_mode} border condition",
-            unit="frame"
-        ))
-=======
         list(
             tqdm(
                 executor.map(process_frame, range(data.shape[0])),
@@ -129,15 +101,10 @@
                 unit="frame",
             )
         )
->>>>>>> f74a74cc
 
     return filtered
 
 
-<<<<<<< HEAD
-
-=======
->>>>>>> f74a74cc
 @njit(parallel=True)
 def apply_median_filter_3d_ignore_border(
     frame: np.ndarray, offsets: np.ndarray
@@ -181,4 +148,4 @@
                     # Fallback: keep original value if no valid neighbors
                     result[z, y, x] = frame[z, y, x]
 
-    return result
+    return result