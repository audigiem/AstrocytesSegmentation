#! /usr/bin/env python3
"""
@file main.py
@brief Entry point, pipeline of astrocytes cells segmentation
"""
import os

from astroca.tools.loadData import load_data, read_config
from astroca.croppingBoundaries.cropper import crop_boundaries
from astroca.croppingBoundaries.computeBoundaries import compute_boundaries
from astroca.varianceStabilization.varianceStabilization import compute_variance_stabilization
from astroca.dynamicImage.dynamicImage import compute_dynamic_image, compute_image_amplitude
from astroca.dynamicImage.backgroundEstimator import background_estimation_single_block, background_estimation_single_block_numba
from astroca.parametersNoise.parametersNoise import estimate_std_over_time, estimate_std_over_time_optimized
from astroca.activeVoxels.activeVoxelsFinder import find_active_voxels
from astroca.events.eventDetectorCorrected import detect_calcium_events_opti
from astroca.features.featuresComputation import save_features_from_events
from astroca.tools.runLogger import RunLogger
import time
import tracemalloc
from typing import List, Dict, Tuple, Any
import sys
<<<<<<< HEAD
import torch
=======
>>>>>>> 234bbcdf


def run_pipeline_with_statistics(enable_memory_profiling: bool = False) -> None:
    """
    @brief Run the pipeline with memory and time statistics.
    @param enable_memory_profiling: If True, enables memory profiling using tracemalloc.
    """

    logger = RunLogger(config_path="config.ini", base_dir="runs")

    def run_step(name, func, *args, **kwargs) -> Any:
        """
        @brief Run a single step of the pipeline and collect statistics.
        @param name: Name of the step for logging
        @param func: Function to execute for the step
        @param args: Positional arguments for the function
        @param kwargs: Keyword arguments for the function
        @return: Result of the function execution
        """
        if enable_memory_profiling:
            tracemalloc.start()
        start_time = time.time()
        result = func(*args, **kwargs)
        elapsed_time = time.time() - start_time
        if enable_memory_profiling:
            current, peak = tracemalloc.get_traced_memory()
            tracemalloc.stop()
            time_stats[name] = elapsed_time
            memory_stats[name] = peak / 10**6
        else:
            time_stats[name] = elapsed_time
            memory_stats[name] = None

        return result

    time_stats = {}
    memory_stats = {}

    GPU_AVAILABLE = torch.cuda.is_available()

    print(f"=== Starting pipeline with statistics, using {'GPU' if GPU_AVAILABLE else 'CPU'} ===\n")

    # === Configuration ===
    params = run_step("read_config", read_config)
    params['GPU_AVAILABLE'] = 1 if GPU_AVAILABLE else 0


    # === Loading ===
    data = run_step("load_data", load_data, params['paths']['input_folder'])
    T, Z, Y, X = data.shape
    print(f"Loaded data of shape: {data.shape}\n")

    # === Crop + boundaries ===
    cropped_data = run_step("crop_boundaries", crop_boundaries, data, params)
    index_xmin, index_xmax, _, raw_data = run_step("compute_boundaries", compute_boundaries, cropped_data, params)

    # === Variance Stabilization ===
    data = run_step("variance_stabilization", compute_variance_stabilization, raw_data, index_xmin, index_xmax, params)

    # === Background estimation (F0) ===
    F0 = run_step("background_estimation", background_estimation_single_block_numba, data, index_xmin, index_xmax, params)

    # === Compute dF and noise ===
    dF, mean_noise = run_step("compute_dynamic_image", compute_dynamic_image, data, F0, index_xmin, index_xmax, T,
                              params)
<<<<<<< HEAD
    std_noise = run_step("estimate_std_noise", estimate_std_over_time, dF, index_xmin, index_xmax, GPU_AVAILABLE)
=======
    std_noise = run_step("estimate_std_noise", estimate_std_over_time_optimized, dF, index_xmin, index_xmax)
>>>>>>> 234bbcdf

    # === Active voxels ===
    active_voxels = run_step("find_active_voxels", find_active_voxels, dF, std_noise, mean_noise, index_xmin,
                             index_xmax, params)

    # === Detect events ===
    id_connections, ids_events = run_step("detect_calcium_events", detect_calcium_events_opti, active_voxels,
                                          params_values=params)

    # === Amplitude ===
    image_amplitude = run_step("compute_image_amplitude", compute_image_amplitude, raw_data, F0, index_xmin,
                               index_xmax, params)

    # === Features ===
    run_step("save_features", save_features_from_events, id_connections, ids_events, image_amplitude,
             params)

    print("\n=== Pipeline completed ===")
    total_time = sum(time_stats.values())
    print(f"Total time: {total_time:.2f} seconds")

    summary = {
        "original shape": f"{T}x{Z}x{Y}x{X}",
        "indexes xmin": index_xmin.tolist(),
        "indexes xmax": index_xmax.tolist(),
        "mean_noise": mean_noise,
        "std_noise": std_noise,
        "number_of_events": ids_events,
        "total_time_sec": round(total_time, 2),
        "steps": {},
        "memory_profiling": enable_memory_profiling
    }

    for step in time_stats:
        step_time = time_stats[step]
        percent = step_time / total_time * 100
        summary["steps"][step] = {
            "time_seconds": round(step_time, 2),
            "percent": round(percent, 2)
        }
        if enable_memory_profiling:
            mem = memory_stats[step]
            summary["steps"][step]["peak_memory_MB"] = round(mem, 2) if mem else None
            print(f"{step}: {step_time:.2f}s ({percent:.2f}%) | Peak: {mem:.2f} MB")
        else:
            print(f"{step}: {step_time:.2f}s ({percent:.2f}%)")

    logger.save_summary(summary)

def run_pipeline():
    """
    @fn run_pipeline
    @brief Run the main pipeline with logging support.
    @return None
    """
    logger = RunLogger(config_path="config.ini", base_dir="runs")

    time_start = time.time()
    params = read_config()
    GPU_AVAILABLE = torch.cuda.is_available()
    params['GPU_AVAILABLE'] = 1 if GPU_AVAILABLE else 0

    print("Parameters loaded successfully")

    # === Loading ===
    data = load_data(params['paths']['input_folder'])  # shape (T, Z, Y, X)
    T, Z, Y, X = data.shape
    print(f"Loaded data of shape: {data.shape}")
    # print()

    # === Crop + boundaries ===
    cropped_data = crop_boundaries(data, params)
    index_xmin, index_xmax, _, raw_data = compute_boundaries(cropped_data, params)

    # === Variance Stabilization ===
    data = compute_variance_stabilization(raw_data, index_xmin, index_xmax, params)

    # === F0 estimation ===
    F0 = background_estimation_single_block_numba(data, index_xmin, index_xmax, params)

    # === Compute dF and background noise estimation ===
    dF, mean_noise = compute_dynamic_image(data, F0, index_xmin, index_xmax, T, params)
<<<<<<< HEAD
    std_noise = estimate_std_over_time(dF, index_xmin, index_xmax, GPU_AVAILABLE)
    
    mean_noise = 1.187468
    std_noise = 1.1693237
=======
    std_noise = estimate_std_over_time_optimized(dF, index_xmin, index_xmax)
>>>>>>> 234bbcdf

    # === Compute Z-score, closing morphology, median filter ===
    active_voxels = find_active_voxels(dF, std_noise, mean_noise, index_xmin, index_xmax, params)
    #
    # # === Detect calcium events ===
    # id_connections, ids_events = detect_calcium_events_opti(active_voxels, params_values=params)
    #
    # # === Compute image amplitude ===
    # image_amplitude = compute_image_amplitude(raw_data, F0, index_xmin, index_xmax, params)
    #
    # # === Compute features ===
    # save_features_from_events(id_connections, ids_events, image_amplitude, params_values=params)
    end_time = time.time() - time_start
    print(f"Pipeline completed in {end_time:.2f} seconds.")

    # Save summary with logger
    summary = {
        "original shape": f"{T}x{Z}x{Y}x{X}",
        "indexes xmin": index_xmin.tolist(),
        "indexes xmax": index_xmax.tolist(),
        "mean_noise": mean_noise,
        "std_noise": std_noise,
        "number_of_events": ids_events,
        "total_time_sec": round(end_time, 2),
        "memory_profiling": False
    }

    logger.save_summary(summary)


def main():
    """
    @brief Main function to run the pipeline.
    """
    profile_memory = False
    profile_time = False

    if len(sys.argv) > 2:
        raise ValueError(f"Too many arguments. Usage: {sys.argv[0]} [--stats | --memstats | --quiet | --help]")

    if len(sys.argv) == 2:
        arg = sys.argv[1]
        if arg == "--stats":
            profile_time = True
        elif arg == "--memstats":
            print("WARNING: Memory profiling is enabled, this may slow down the pipeline execution.")
            profile_time = True
            profile_memory = True
        elif arg == "--quiet":
            print("Running pipeline in quiet mode, no statistics nor execution trace will be printed.")
            with open(os.devnull, 'w') as devnull:
                sys.stdout = devnull 
                run_pipeline()
                return
            
        elif arg == "--help":
            print(f"Usage: {sys.argv[0]} [--stats | --memstats | --quiet | --help]")
            print("  --stats: Run pipeline with time statistics")
            print("  --memstats: Run pipeline with memory and time statistics")
            print("  --quiet: Run pipeline without statistics and without execution trace")
            print("  --help: Show this help message")
            return       
        else:
            raise ValueError(f"Invalid argument '{arg}'. Usage: {sys.argv[0]} [--stats | --memstats]")

    if profile_time:
        print(f"Running pipeline with {'memory and time' if profile_memory else 'time'} statistics...")
        run_pipeline_with_statistics(enable_memory_profiling=profile_memory)
    else:
        print("Running pipeline without statistics...")
        run_pipeline()

if __name__ == "__main__":
    main()<|MERGE_RESOLUTION|>--- conflicted
+++ resolved
@@ -20,10 +20,7 @@
 import tracemalloc
 from typing import List, Dict, Tuple, Any
 import sys
-<<<<<<< HEAD
 import torch
-=======
->>>>>>> 234bbcdf
 
 
 def run_pipeline_with_statistics(enable_memory_profiling: bool = False) -> None:
@@ -84,16 +81,12 @@
     data = run_step("variance_stabilization", compute_variance_stabilization, raw_data, index_xmin, index_xmax, params)
 
     # === Background estimation (F0) ===
-    F0 = run_step("background_estimation", background_estimation_single_block_numba, data, index_xmin, index_xmax, params)
+    F0 = run_step("background_estimation", background_estimation_single_block, data, index_xmin, index_xmax, params)
 
     # === Compute dF and noise ===
     dF, mean_noise = run_step("compute_dynamic_image", compute_dynamic_image, data, F0, index_xmin, index_xmax, T,
                               params)
-<<<<<<< HEAD
     std_noise = run_step("estimate_std_noise", estimate_std_over_time, dF, index_xmin, index_xmax, GPU_AVAILABLE)
-=======
-    std_noise = run_step("estimate_std_noise", estimate_std_over_time_optimized, dF, index_xmin, index_xmax)
->>>>>>> 234bbcdf
 
     # === Active voxels ===
     active_voxels = run_step("find_active_voxels", find_active_voxels, dF, std_noise, mean_noise, index_xmin,
@@ -172,18 +165,14 @@
     data = compute_variance_stabilization(raw_data, index_xmin, index_xmax, params)
 
     # === F0 estimation ===
-    F0 = background_estimation_single_block_numba(data, index_xmin, index_xmax, params)
+    F0 = background_estimation_single_block(data, index_xmin, index_xmax, params)
 
     # === Compute dF and background noise estimation ===
     dF, mean_noise = compute_dynamic_image(data, F0, index_xmin, index_xmax, T, params)
-<<<<<<< HEAD
     std_noise = estimate_std_over_time(dF, index_xmin, index_xmax, GPU_AVAILABLE)
-    
+
     mean_noise = 1.187468
     std_noise = 1.1693237
-=======
-    std_noise = estimate_std_over_time_optimized(dF, index_xmin, index_xmax)
->>>>>>> 234bbcdf
 
     # === Compute Z-score, closing morphology, median filter ===
     active_voxels = find_active_voxels(dF, std_noise, mean_noise, index_xmin, index_xmax, params)
