#! /usr/bin/env python3
"""
@file main.py
@brief Entry point, pipeline of astrocytes cells segmentation
"""
import os

from astroca.tools.loadData import load_data, read_config
from astroca.croppingBoundaries.cropper import crop_boundaries
from astroca.croppingBoundaries.computeBoundaries import compute_boundaries
from astroca.varianceStabilization.varianceStabilization import (
    compute_variance_stabilization,
)
from astroca.dynamicImage.dynamicImage import (
    compute_dynamic_image,
    compute_image_amplitude,
)
from astroca.dynamicImage.backgroundEstimator import (
    background_estimation_single_block,
    background_estimation_single_block_numba,
)
from astroca.parametersNoise.parametersNoise import (
    estimate_std_over_time,
    estimate_std_over_time_optimized,
)
from astroca.activeVoxels.activeVoxelsFinder import find_active_voxels
from astroca.events.eventDetector import detect_calcium_events_opti
from astroca.features.featuresComputation import save_features_from_events
from astroca.tools.runLogger import RunLogger
import time
import tracemalloc
from typing import List, Dict, Tuple, Any
import sys
import torch


def run_pipeline_with_statistics(enable_memory_profiling: bool = False) -> None:
    """
    @brief Run the pipeline with memory and time statistics.
    @param enable_memory_profiling: If True, enables memory profiling using tracemalloc.
    """

    logger = RunLogger(config_path="config.ini", base_dir="runs")

    def run_step(name, func, *args, **kwargs) -> Any:
        """
        @brief Run a single step of the pipeline and collect statistics.
        @param name: Name of the step for logging
        @param func: Function to execute for the step
        @param args: Positional arguments for the function
        @param kwargs: Keyword arguments for the function
        @return: Result of the function execution
        """
        if enable_memory_profiling:
            tracemalloc.start()
        start_time = time.time()
        result = func(*args, **kwargs)
        elapsed_time = time.time() - start_time
        if enable_memory_profiling:
            current, peak = tracemalloc.get_traced_memory()
            tracemalloc.stop()
            time_stats[name] = elapsed_time
            memory_stats[name] = peak / 10**6
        else:
            time_stats[name] = elapsed_time
            memory_stats[name] = None

        return result

    time_stats = {}
    memory_stats = {}

    GPU_AVAILABLE = torch.cuda.is_available()

    print(f"=== Starting pipeline with statistics, using {'GPU' if GPU_AVAILABLE else 'CPU'} ===\n")

    # === Configuration ===
    params = run_step("read_config", read_config)
    params['GPU_AVAILABLE'] = 1 if GPU_AVAILABLE else 0


    # === Loading ===
    data = run_step("load_data", load_data, params["paths"]["input_folder"])
    T, Z, Y, X = data.shape
    print(f"Loaded data of shape: {data.shape}\n")

    # === Crop + boundaries ===
    cropped_data = run_step("crop_boundaries", crop_boundaries, data, params)
    index_xmin, index_xmax, _, raw_data = run_step(
        "compute_boundaries", compute_boundaries, cropped_data, params
    )

    # === Variance Stabilization ===
    data = run_step(
        "variance_stabilization",
        compute_variance_stabilization,
        raw_data,
        index_xmin,
        index_xmax,
        params,
    )

    # === Background estimation (F0) ===
<<<<<<< HEAD
    F0 = run_step("background_estimation", background_estimation_single_block, data, index_xmin, index_xmax, params)

    # === Compute dF and noise ===
    dF, mean_noise = run_step("compute_dynamic_image", compute_dynamic_image, data, F0, index_xmin, index_xmax, T,
                              params)
    std_noise = run_step("estimate_std_noise", estimate_std_over_time, dF, index_xmin, index_xmax, GPU_AVAILABLE)
=======
    F0 = run_step(
        "background_estimation",
        background_estimation_single_block_numba,
        data,
        index_xmin,
        index_xmax,
        params,
    )

    # === Compute dF and noise ===
    dF, mean_noise = run_step(
        "compute_dynamic_image",
        compute_dynamic_image,
        data,
        F0,
        index_xmin,
        index_xmax,
        T,
        params,
    )
    std_noise = run_step(
        "estimate_std_noise",
        estimate_std_over_time_optimized,
        dF,
        index_xmin,
        index_xmax,
    )
>>>>>>> f74a74cc

    # === Active voxels ===
    active_voxels = run_step(
        "find_active_voxels",
        find_active_voxels,
        dF,
        std_noise,
        mean_noise,
        index_xmin,
        index_xmax,
        params,
    )

    # === Detect events ===
    id_connections, ids_events = run_step(
        "detect_calcium_events",
        detect_calcium_events_opti,
        active_voxels,
        params_values=params,
    )

    # === Amplitude ===
    image_amplitude = run_step(
        "compute_image_amplitude",
        compute_image_amplitude,
        raw_data,
        F0,
        index_xmin,
        index_xmax,
        params,
    )

    # === Features ===
    run_step(
        "save_features",
        save_features_from_events,
        id_connections,
        ids_events,
        image_amplitude,
        params,
    )

    print("\n=== Pipeline completed ===")
    total_time = sum(time_stats.values())
    print(f"Total time: {total_time:.2f} seconds")

    summary = {
        "original shape": f"{T}x{Z}x{Y}x{X}",
        "indexes xmin": index_xmin.tolist(),
        "indexes xmax": index_xmax.tolist(),
        "mean_noise": mean_noise,
        "std_noise": std_noise,
        "number_of_events": ids_events,
        "total_time_sec": round(total_time, 2),
        "steps": {},
        "memory_profiling": enable_memory_profiling,
    }

    for step in time_stats:
        step_time = time_stats[step]
        percent = step_time / total_time * 100
        summary["steps"][step] = {
            "time_seconds": round(step_time, 2),
            "percent": round(percent, 2),
        }
        if enable_memory_profiling:
            mem = memory_stats[step]
            summary["steps"][step]["peak_memory_MB"] = round(mem, 2) if mem else None
            print(f"{step}: {step_time:.2f}s ({percent:.2f}%) | Peak: {mem:.2f} MB")
        else:
            print(f"{step}: {step_time:.2f}s ({percent:.2f}%)")

    logger.save_summary(summary)


def run_pipeline():
    """
    @fn run_pipeline
    @brief Run the main pipeline with logging support.
    @return None
    """
    logger = RunLogger(config_path="config.ini", base_dir="runs")

    time_start = time.time()
    params = read_config()
    GPU_AVAILABLE = torch.cuda.is_available()
    params['GPU_AVAILABLE'] = 1 if GPU_AVAILABLE else 0

    print("Parameters loaded successfully")

    # === Loading ===
    data = load_data(params["paths"]["input_folder"])  # shape (T, Z, Y, X)
    T, Z, Y, X = data.shape
    print(f"Loaded data of shape: {data.shape}")
    # print()

    # === Crop + boundaries ===
    cropped_data = crop_boundaries(data, params)
    index_xmin, index_xmax, _, raw_data = compute_boundaries(cropped_data, params)

    # === Variance Stabilization ===
    data = compute_variance_stabilization(raw_data, index_xmin, index_xmax, params)

    # === F0 estimation ===
    F0 = background_estimation_single_block(data, index_xmin, index_xmax, params)

    # === Compute dF and background noise estimation ===
    dF, mean_noise = compute_dynamic_image(data, F0, index_xmin, index_xmax, T, params)
    std_noise = estimate_std_over_time(dF, index_xmin, index_xmax, GPU_AVAILABLE)

    mean_noise = 1.187468
    std_noise = 1.1693237

    # === Compute Z-score, closing morphology, median filter ===
<<<<<<< HEAD
    active_voxels = find_active_voxels(dF, std_noise, mean_noise, index_xmin, index_xmax, params)
    #
    # # === Detect calcium events ===
    # id_connections, ids_events = detect_calcium_events_opti(active_voxels, params_values=params)
    #
    # # === Compute image amplitude ===
    # image_amplitude = compute_image_amplitude(raw_data, F0, index_xmin, index_xmax, params)
    #
    # # === Compute features ===
    # save_features_from_events(id_connections, ids_events, image_amplitude, params_values=params)
=======
    active_voxels = find_active_voxels(
        dF, std_noise, mean_noise, index_xmin, index_xmax, params
    )

    # === Detect calcium events ===
    id_connections, ids_events = detect_calcium_events_opti(
        active_voxels, params_values=params
    )

    # === Compute image amplitude ===
    image_amplitude = compute_image_amplitude(
        raw_data, F0, index_xmin, index_xmax, params
    )

    # === Compute features ===
    save_features_from_events(
        id_connections, ids_events, image_amplitude, params_values=params
    )
>>>>>>> f74a74cc
    end_time = time.time() - time_start
    print(f"Pipeline completed in {end_time:.2f} seconds.")

    # Save summary with logger
    summary = {
        "original shape": f"{T}x{Z}x{Y}x{X}",
        "indexes xmin": index_xmin.tolist(),
        "indexes xmax": index_xmax.tolist(),
        "mean_noise": mean_noise,
        "std_noise": std_noise,
        "number_of_events": ids_events,
        "total_time_sec": round(end_time, 2),
        "memory_profiling": False,
    }

    logger.save_summary(summary)


def main():
    """
    @brief Main function to run the pipeline.
    """
    profile_memory = False
    profile_time = False

    if len(sys.argv) > 2:
        raise ValueError(
            f"Too many arguments. Usage: {sys.argv[0]} [--stats | --memstats | --quiet | --help]"
        )

    if len(sys.argv) == 2:
        arg = sys.argv[1]
        if arg == "--stats":
            profile_time = True
        elif arg == "--memstats":
            print(
                "WARNING: Memory profiling is enabled, this may slow down the pipeline execution."
            )
            profile_time = True
            profile_memory = True
        elif arg == "--quiet":
            print(
                "Running pipeline in quiet mode, no statistics nor execution trace will be printed."
            )
            with open(os.devnull, "w") as devnull:
                sys.stdout = devnull
                run_pipeline()
                return

        elif arg == "--help":
            print(f"Usage: {sys.argv[0]} [--stats | --memstats | --quiet | --help]")
            print("  --stats: Run pipeline with time statistics")
            print("  --memstats: Run pipeline with memory and time statistics")
            print(
                "  --quiet: Run pipeline without statistics and without execution trace"
            )
            print("  --help: Show this help message")
            return
        else:
            raise ValueError(
                f"Invalid argument '{arg}'. Usage: {sys.argv[0]} [--stats | --memstats]"
            )

    if profile_time:
        print(
            f"Running pipeline with {'memory and time' if profile_memory else 'time'} statistics..."
        )
        run_pipeline_with_statistics(enable_memory_profiling=profile_memory)
    else:
        print("Running pipeline without statistics...")
        run_pipeline()


if __name__ == "__main__":
    main()<|MERGE_RESOLUTION|>--- conflicted
+++ resolved
@@ -72,12 +72,13 @@
 
     GPU_AVAILABLE = torch.cuda.is_available()
 
-    print(f"=== Starting pipeline with statistics, using {'GPU' if GPU_AVAILABLE else 'CPU'} ===\n")
+    print(
+        f"=== Starting pipeline with statistics, using {'GPU' if GPU_AVAILABLE else 'CPU'} ===\n"
+    )
 
     # === Configuration ===
     params = run_step("read_config", read_config)
-    params['GPU_AVAILABLE'] = 1 if GPU_AVAILABLE else 0
-
+    params["GPU_AVAILABLE"] = 1 if GPU_AVAILABLE else 0
 
     # === Loading ===
     data = run_step("load_data", load_data, params["paths"]["input_folder"])
@@ -101,17 +102,17 @@
     )
 
     # === Background estimation (F0) ===
-<<<<<<< HEAD
-    F0 = run_step("background_estimation", background_estimation_single_block, data, index_xmin, index_xmax, params)
-
-    # === Compute dF and noise ===
-    dF, mean_noise = run_step("compute_dynamic_image", compute_dynamic_image, data, F0, index_xmin, index_xmax, T,
-                              params)
-    std_noise = run_step("estimate_std_noise", estimate_std_over_time, dF, index_xmin, index_xmax, GPU_AVAILABLE)
-=======
     F0 = run_step(
         "background_estimation",
         background_estimation_single_block_numba,
+        data,
+        index_xmin,
+        index_xmax,
+        params,
+    )
+    F0 = run_step(
+        "background_estimation",
+        background_estimation_single_block,
         data,
         index_xmin,
         index_xmax,
@@ -136,7 +137,6 @@
         index_xmin,
         index_xmax,
     )
->>>>>>> f74a74cc
 
     # === Active voxels ===
     active_voxels = run_step(
@@ -223,7 +223,7 @@
     time_start = time.time()
     params = read_config()
     GPU_AVAILABLE = torch.cuda.is_available()
-    params['GPU_AVAILABLE'] = 1 if GPU_AVAILABLE else 0
+    params["GPU_AVAILABLE"] = 1 if GPU_AVAILABLE else 0
 
     print("Parameters loaded successfully")
 
@@ -247,22 +247,10 @@
     dF, mean_noise = compute_dynamic_image(data, F0, index_xmin, index_xmax, T, params)
     std_noise = estimate_std_over_time(dF, index_xmin, index_xmax, GPU_AVAILABLE)
 
-    mean_noise = 1.187468
-    std_noise = 1.1693237
+    # mean_noise = 1.187468
+    # std_noise = 1.1693237
 
     # === Compute Z-score, closing morphology, median filter ===
-<<<<<<< HEAD
-    active_voxels = find_active_voxels(dF, std_noise, mean_noise, index_xmin, index_xmax, params)
-    #
-    # # === Detect calcium events ===
-    # id_connections, ids_events = detect_calcium_events_opti(active_voxels, params_values=params)
-    #
-    # # === Compute image amplitude ===
-    # image_amplitude = compute_image_amplitude(raw_data, F0, index_xmin, index_xmax, params)
-    #
-    # # === Compute features ===
-    # save_features_from_events(id_connections, ids_events, image_amplitude, params_values=params)
-=======
     active_voxels = find_active_voxels(
         dF, std_noise, mean_noise, index_xmin, index_xmax, params
     )
@@ -281,7 +269,6 @@
     save_features_from_events(
         id_connections, ids_events, image_amplitude, params_values=params
     )
->>>>>>> f74a74cc
     end_time = time.time() - time_start
     print(f"Pipeline completed in {end_time:.2f} seconds.")
 
