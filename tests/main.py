#! /usr/bin/env python3
"""
@file main.py
@brief Entry point, pipeline of astrocytes cells segmentation
"""
import os

from astroca.tools.loadData import load_data, read_config
from astroca.croppingBoundaries.cropper import crop_boundaries
from astroca.croppingBoundaries.computeBoundaries import compute_boundaries
from astroca.varianceStabilization.varianceStabilization import compute_variance_stabilization
from astroca.dynamicImage.dynamicImage import compute_dynamic_image, compute_image_amplitude
from astroca.dynamicImage.backgroundEstimator import background_estimation_single_block
from astroca.parametersNoise.parametersNoise import estimate_std_over_time
from astroca.activeVoxels.activeVoxelsFinder import find_active_voxels
from astroca.events.eventDetectorCorrected import detect_calcium_events_opti
from astroca.features.featuresComputation import save_features_from_events
import time
import tracemalloc
from typing import List, Dict, Tuple, Any
import sys


def run_pipeline_with_statistics(enable_memory_profiling: bool = False, _GPU_AVAILABLE: bool = False) -> None:
    """
    @brief Run the pipeline with memory and time statistics.
    @param enable_memory_profiling: If True, enables memory profiling using tracemalloc.
    @param _GPU_AVAILABLE: If True, indicates that a GPU is available for computation.
    """
    def run_step(name, func, *args, **kwargs) -> Any:
        """
        @brief Run a single step of the pipeline and collect statistics.
        @param name: Name of the step for logging
        @param func: Function to execute for the step
        @param args: Positional arguments for the function
        @param kwargs: Keyword arguments for the function
        @return: Result of the function execution
        """
        if enable_memory_profiling:
            tracemalloc.start()
        start_time = time.time()
        result = func(*args, **kwargs)
        elapsed_time = time.time() - start_time
        if enable_memory_profiling:
            current, peak = tracemalloc.get_traced_memory()
            tracemalloc.stop()
            time_stats[name] = elapsed_time
            memory_stats[name] = peak / 10**6
        else:
            time_stats[name] = elapsed_time
            memory_stats[name] = None

        return result

    time_stats = {}
    memory_stats = {}

    print("=== Starting pipeline with statistics ===")

    # === Configuration ===
    params = run_step("read_config", read_config)
<<<<<<< HEAD
    bool_save_results = int(params['files']['save_results']) == 1
    params['GPU_AVAILABLE'] = _GPU_AVAILABLE
=======
>>>>>>> be5cff78

    # === Loading ===
    data = run_step("load_data", load_data, params['paths']['input_folder'])
    T, Z, Y, X = data.shape
    print(f"Loaded data of shape: {data.shape}\n")

    # === Crop + boundaries ===
    cropped_data = run_step("crop_boundaries", crop_boundaries, data, params)
    index_xmin, index_xmax, _, raw_data = run_step("compute_boundaries", compute_boundaries, cropped_data, params)

    # === Variance Stabilization ===
    data = run_step("variance_stabilization", compute_variance_stabilization, raw_data, index_xmin, index_xmax, params)

    # === Background estimation (F0) ===
    F0 = run_step("background_estimation", background_estimation_single_block, data, index_xmin, index_xmax, params)

    # === Compute dF and noise ===
    dF, mean_noise = run_step("compute_dynamic_image", compute_dynamic_image, data, F0, index_xmin, index_xmax, T,
                              params)
    std_noise = run_step("estimate_std_noise", estimate_std_over_time, dF, index_xmin, index_xmax)

    # === Active voxels ===
    active_voxels = run_step("find_active_voxels", find_active_voxels, dF, std_noise, mean_noise, index_xmin,
                             index_xmax, params)

    # === Detect events ===
    id_connections, ids_events = run_step("detect_calcium_events", detect_calcium_events_opti, active_voxels,
                                          params_values=params)

    # === Amplitude ===
    image_amplitude = run_step("compute_image_amplitude", compute_image_amplitude, raw_data, F0, index_xmin,
                               index_xmax, params)

    # === Features ===
    run_step("save_features", save_features_from_events, id_connections, ids_events, image_amplitude,
             params)

    print("\n=== Pipeline completed ===")
    total_time = sum(time_stats.values())
    print(f"Total time: {total_time:.2f} seconds")
    if enable_memory_profiling:
        for step in time_stats:
            print(f"{step}: {time_stats[step]:.2f} seconds | Peak Memory: {memory_stats[step]:.2f} MB")
    else:
        for step in time_stats:
            print(f"{step}: {time_stats[step]:.2f} seconds")

def run_pipeline(_GPU_AVAILABLE: bool = False):
    # loading parameters from config file
    time_start = time.time()
    params = read_config()
    params['GPU_AVAILABLE'] = 1 if _GPU_AVAILABLE else 0

    print("Parameters loaded successfully")

    # === Loading ===
    data = load_data(params)  # shape (T, Z, Y, X)
    T, Z, Y, X = data.shape
    print(f"Loaded data of shape: {data.shape}")
    # print()

    # === Crop + boundaries ===
    cropped_data = crop_boundaries(data, params)
    index_xmin, index_xmax, _, raw_data = compute_boundaries(cropped_data, params)

    # # === Variance Stabilization ===
    # data = compute_variance_stabilization(raw_data, index_xmin, index_xmax, params)

    # # === F0 estimation ===
    # F0 = background_estimation_single_block(data, index_xmin, index_xmax, params)

    # # === Compute dF and background noise estimation ===
    # dF, mean_noise = compute_dynamic_image(data, F0, index_xmin, index_xmax, T, params)
    # std_noise = estimate_std_over_time(dF, index_xmin, index_xmax)

    # # === Compute Z-score, closing morphology, median filter ===
    # active_voxels = find_active_voxels(dF, std_noise, mean_noise, index_xmin, index_xmax, params)

    # # === Detect calcium events ===
    # id_connections, ids_events = detect_calcium_events_opti(active_voxels, params_values=params)

    # # === Compute image amplitude ===
    # image_amplitude = compute_image_amplitude(raw_data, F0, index_xmin, index_xmax, params)

    # # === Compute features ===
    # save_features_from_events(id_connections, ids_events, image_amplitude, params_values=params)
    end_time = time.time() - time_start
<<<<<<< HEAD
    bool_save_results = int(params['files']['save_results']) == 1
    print(f"Pipeline completed in {end_time:.2f}, {'while saving results' if bool_save_results else 'without saving results'}.")
=======
    print(f"Pipeline completed in {end_time:.2f} seconds.")
>>>>>>> be5cff78


def main():
    """
    @brief Main function to run the pipeline.
    """
    profile_memory = False
    profile_time = False
    quiet = False

    if len(sys.argv) > 2:
        raise ValueError(f"Too many arguments. Usage: {sys.argv[0]} [--stats | --memstats]")
    
    if len(sys.argv) == 2:
        arg = sys.argv[1]
        if arg == "--stats":
            profile_time = True
        elif arg == "--memstats":
            print("WARNING: Memory profiling is enabled, this may slow down the pipeline execution.")
            profile_time = True
            profile_memory = True
        elif arg == "--quiet":
            quiet = True
            profile_time = False
            profile_memory = False
            
        elif arg == "--help":
            print(f"Usage: {sys.argv[0]} [--stats | --memstats | --quiet | --help]")
            print("  --stats: Run pipeline with time statistics")
            print("  --memstats: Run pipeline with memory and time statistics")
            print("  --quiet: Run pipeline without statistics and without execution trace")
            print("  --help: Show this help message")
            return
        else:
            raise ValueError(f"Invalid argument '{arg}'. Usage: {sys.argv[0]} [--stats | --memstats]")

    try:
        import cupy as cp
        _GPU_AVAILABLE = cp.cuda.runtime.getDeviceCount() > 0
    except Exception:  # aucun GPU ou CuPy non installé
        _GPU_AVAILABLE = False

    if _GPU_AVAILABLE:
        print("[INFO] CuPy trouvé → calculs sur GPU")
    
    else:
        print("[WARN] GPU indisponible, calculs sur CPU (NumPy)")

    if profile_time:
        print(f"Running pipeline with {'memory and time' if profile_memory else 'time'} statistics...")
        run_pipeline_with_statistics(enable_memory_profiling=profile_memory, _GPU_AVAILABLE=_GPU_AVAILABLE)

    elif quiet:
        print("Running pipeline in quiet mode, no statistics nor execution trace will be printed.")
        with open(os.devnull, 'w') as devnull:
            sys.stdout = devnull
            run_pipeline(_GPU_AVAILABLE)
            return
    else:
        print("Running pipeline without statistics...")
        run_pipeline(_GPU_AVAILABLE)

if __name__ == "__main__":
    main()<|MERGE_RESOLUTION|>--- conflicted
+++ resolved
@@ -21,11 +21,10 @@
 import sys
 
 
-def run_pipeline_with_statistics(enable_memory_profiling: bool = False, _GPU_AVAILABLE: bool = False) -> None:
+def run_pipeline_with_statistics(enable_memory_profiling: bool = False) -> None:
     """
     @brief Run the pipeline with memory and time statistics.
     @param enable_memory_profiling: If True, enables memory profiling using tracemalloc.
-    @param _GPU_AVAILABLE: If True, indicates that a GPU is available for computation.
     """
     def run_step(name, func, *args, **kwargs) -> Any:
         """
@@ -59,11 +58,6 @@
 
     # === Configuration ===
     params = run_step("read_config", read_config)
-<<<<<<< HEAD
-    bool_save_results = int(params['files']['save_results']) == 1
-    params['GPU_AVAILABLE'] = _GPU_AVAILABLE
-=======
->>>>>>> be5cff78
 
     # === Loading ===
     data = run_step("load_data", load_data, params['paths']['input_folder'])
@@ -111,16 +105,15 @@
         for step in time_stats:
             print(f"{step}: {time_stats[step]:.2f} seconds")
 
-def run_pipeline(_GPU_AVAILABLE: bool = False):
+def run_pipeline():
     # loading parameters from config file
     time_start = time.time()
     params = read_config()
-    params['GPU_AVAILABLE'] = 1 if _GPU_AVAILABLE else 0
 
     print("Parameters loaded successfully")
 
     # === Loading ===
-    data = load_data(params)  # shape (T, Z, Y, X)
+    data = load_data(params['paths']['input_folder'])  # shape (T, Z, Y, X)
     T, Z, Y, X = data.shape
     print(f"Loaded data of shape: {data.shape}")
     # print()
@@ -129,34 +122,29 @@
     cropped_data = crop_boundaries(data, params)
     index_xmin, index_xmax, _, raw_data = compute_boundaries(cropped_data, params)
 
-    # # === Variance Stabilization ===
-    # data = compute_variance_stabilization(raw_data, index_xmin, index_xmax, params)
+    # === Variance Stabilization ===
+    data = compute_variance_stabilization(raw_data, index_xmin, index_xmax, params)
 
-    # # === F0 estimation ===
-    # F0 = background_estimation_single_block(data, index_xmin, index_xmax, params)
+    # === F0 estimation ===
+    F0 = background_estimation_single_block(data, index_xmin, index_xmax, params)
 
-    # # === Compute dF and background noise estimation ===
-    # dF, mean_noise = compute_dynamic_image(data, F0, index_xmin, index_xmax, T, params)
-    # std_noise = estimate_std_over_time(dF, index_xmin, index_xmax)
+    # === Compute dF and background noise estimation ===
+    dF, mean_noise = compute_dynamic_image(data, F0, index_xmin, index_xmax, T, params)
+    std_noise = estimate_std_over_time(dF, index_xmin, index_xmax)
 
-    # # === Compute Z-score, closing morphology, median filter ===
-    # active_voxels = find_active_voxels(dF, std_noise, mean_noise, index_xmin, index_xmax, params)
+    # === Compute Z-score, closing morphology, median filter ===
+    active_voxels = find_active_voxels(dF, std_noise, mean_noise, index_xmin, index_xmax, params)
 
-    # # === Detect calcium events ===
-    # id_connections, ids_events = detect_calcium_events_opti(active_voxels, params_values=params)
-
-    # # === Compute image amplitude ===
-    # image_amplitude = compute_image_amplitude(raw_data, F0, index_xmin, index_xmax, params)
-
-    # # === Compute features ===
-    # save_features_from_events(id_connections, ids_events, image_amplitude, params_values=params)
+    # === Detect calcium events ===
+    id_connections, ids_events = detect_calcium_events_opti(active_voxels, params_values=params)
+    
+    # === Compute image amplitude ===
+    image_amplitude = compute_image_amplitude(raw_data, F0, index_xmin, index_xmax, params)
+    
+    # === Compute features ===
+    save_features_from_events(id_connections, ids_events, image_amplitude, params_values=params)
     end_time = time.time() - time_start
-<<<<<<< HEAD
-    bool_save_results = int(params['files']['save_results']) == 1
-    print(f"Pipeline completed in {end_time:.2f}, {'while saving results' if bool_save_results else 'without saving results'}.")
-=======
     print(f"Pipeline completed in {end_time:.2f} seconds.")
->>>>>>> be5cff78
 
 
 def main():
@@ -165,11 +153,10 @@
     """
     profile_memory = False
     profile_time = False
-    quiet = False
 
     if len(sys.argv) > 2:
         raise ValueError(f"Too many arguments. Usage: {sys.argv[0]} [--stats | --memstats]")
-    
+
     if len(sys.argv) == 2:
         arg = sys.argv[1]
         if arg == "--stats":
@@ -179,9 +166,13 @@
             profile_time = True
             profile_memory = True
         elif arg == "--quiet":
-            quiet = True
             profile_time = False
             profile_memory = False
+            print("Running pipeline in quiet mode, no statistics nor execution trace will be printed.")
+            with open(os.devnull, 'w') as devnull:
+                sys.stdout = devnull 
+                run_pipeline()
+                return
             
         elif arg == "--help":
             print(f"Usage: {sys.argv[0]} [--stats | --memstats | --quiet | --help]")
@@ -189,35 +180,16 @@
             print("  --memstats: Run pipeline with memory and time statistics")
             print("  --quiet: Run pipeline without statistics and without execution trace")
             print("  --help: Show this help message")
-            return
+            return       
         else:
             raise ValueError(f"Invalid argument '{arg}'. Usage: {sys.argv[0]} [--stats | --memstats]")
 
-    try:
-        import cupy as cp
-        _GPU_AVAILABLE = cp.cuda.runtime.getDeviceCount() > 0
-    except Exception:  # aucun GPU ou CuPy non installé
-        _GPU_AVAILABLE = False
-
-    if _GPU_AVAILABLE:
-        print("[INFO] CuPy trouvé → calculs sur GPU")
-    
-    else:
-        print("[WARN] GPU indisponible, calculs sur CPU (NumPy)")
-
     if profile_time:
         print(f"Running pipeline with {'memory and time' if profile_memory else 'time'} statistics...")
-        run_pipeline_with_statistics(enable_memory_profiling=profile_memory, _GPU_AVAILABLE=_GPU_AVAILABLE)
-
-    elif quiet:
-        print("Running pipeline in quiet mode, no statistics nor execution trace will be printed.")
-        with open(os.devnull, 'w') as devnull:
-            sys.stdout = devnull
-            run_pipeline(_GPU_AVAILABLE)
-            return
+        run_pipeline_with_statistics(enable_memory_profiling=profile_memory)
     else:
         print("Running pipeline without statistics...")
-        run_pipeline(_GPU_AVAILABLE)
+        run_pipeline()
 
 if __name__ == "__main__":
     main()