--- conflicted
+++ resolved
@@ -209,54 +209,31 @@
     EXPECTED_DIR_PATH = "/home/maudigie/data/outputData/testCPU/"
     OUTPUT_DIR_PATH = "/home/maudigie/data/outputData/testGPU/"
 
-<<<<<<< HEAD
-    # expected_f0_path = EXPECTED_DIR_PATH + "F0.tif"
-    expected_f0_path = EXPECTED_DIR_PATH + "F0_estimated.tif"
-    output_f0_path = OUTPUT_DIR_PATH + "F0_estimated.tif"
-=======
     expected_f0_path = EXPECTED_DIR_PATH + "F0.tif"
     output_f0_path = OUTPUT_DIR_PATH + "F0.tif"
->>>>>>> 234bbcdf
-
-    # expected_cropped_path = EXPECTED_DIR_PATH + "data_cropped.tif"
-    expected_cropped_path = EXPECTED_DIR_PATH + "cropped_image_sequence.tif"
+
+    expected_cropped_path = EXPECTED_DIR_PATH + "data_cropped.tif"
     output_cropped_path = OUTPUT_DIR_PATH + "cropped_image_sequence.tif"
 
-<<<<<<< HEAD
-    # expected_boundaries_path = EXPECTED_DIR_PATH + "data_boundaries.tif"
-    expected_boundaries_path = EXPECTED_DIR_PATH + "bounded_image_sequence.tif"
-    output_boundaries_path = OUTPUT_DIR_PATH + "bounded_image_sequence.tif"
-=======
     expected_boundaries_path = EXPECTED_DIR_PATH + "data_boundaries.tif"
     output_boundaries_path = OUTPUT_DIR_PATH + "data.tif"
->>>>>>> 234bbcdf
-
-    # expected_anscombe_path = EXPECTED_DIR_PATH + "anscombeTransform.tif"
-    expected_anscombe_path = EXPECTED_DIR_PATH + "variance_stabilized_sequence.tif"
+
+    expected_anscombe_path = EXPECTED_DIR_PATH + "anscombeTransform.tif"
     output_anscombe_path = OUTPUT_DIR_PATH + "variance_stabilized_sequence.tif"
 
-    # expected_dF_path = EXPECTED_DIR_PATH + "dF.tif"
-    expected_dF_path = EXPECTED_DIR_PATH + "dynamic_image_dF.tif"
+    expected_dF_path = EXPECTED_DIR_PATH + "dF.tif"
     output_dF_path = OUTPUT_DIR_PATH + "dynamic_image_dF.tif"
 
-    expected_Zscore_path = EXPECTED_DIR_PATH + "zScore.tif"
+    expected_Zscore_path = EXPECTED_DIR_PATH + "Zscore.tif"
     output_Zscore_path = OUTPUT_DIR_PATH + "zScore.tif"
 
-<<<<<<< HEAD
-    expected_closing_path = EXPECTED_DIR_PATH + "filledSpaceMorphology.tif"
-    output_closing_path = OUTPUT_DIR_PATH + "filledSpaceMorphology.tif"
-
-    expected_median_path = EXPECTED_DIR_PATH + "medianFiltered_2.tif"
-    output_median_path = OUTPUT_DIR_PATH + "medianFiltered_2.tif"
-=======
     expected_closing_path = EXPECTED_DIR_PATH + "Closing_in_space.tif"
     output_closing_path = OUTPUT_DIR_PATH + "closing_in_space.tif"
 
     expected_median_path = EXPECTED_DIR_PATH + "Median.tif"
     output_median_path = OUTPUT_DIR_PATH + "medianFiltered.tif"
->>>>>>> 234bbcdf
-
-    expected_active_voxels_path = EXPECTED_DIR_PATH + "activeVoxels.tif"
+
+    expected_active_voxels_path = EXPECTED_DIR_PATH + "AV.tif"
     output_active_voxels_path = OUTPUT_DIR_PATH + "activeVoxels.tif"
 
     expected_ID_calcium_events_path = EXPECTED_DIR_PATH + "ID_calciumEvents.tif"
@@ -293,49 +270,42 @@
         print(f"Output Xmax: {output_XMAX}")
     print()
     
-    # print("Step 2: Comparing files after Anscombe transform...")
-    # compare_sequence(expected_anscombe_path, output_anscombe_path, save_diff=save_results, percentage_accuracy=1e-6)
-    # print()
-    #
+    print("Step 2: Comparing files after Anscombe transform...")
+    compare_sequence(expected_anscombe_path, output_anscombe_path, save_diff=save_results, percentage_accuracy=1e-6)
+    print()
+    
     print("Step 3: Comparing files after F0 estimation...")
     compare_files(expected_f0_path, output_f0_path, save_diff=save_results, percentage_accuracy=1e-6)
     print()
     
-    # print("Step 4: Comparing files after dF computation...")
-    # compare_sequence(expected_dF_path, output_dF_path, save_diff=save_results, percentage_accuracy=1e-6)
-    # print()
-    #
-    # print("Step 5: Comparing files after Z-score computation...")
-    # compare_sequence(expected_Zscore_path, output_Zscore_path, save_diff=save_results, percentage_accuracy=1e-6)
-    # print()
-    #
-    # print("Step 6: Comparing files after closing in space...")
-    # compare_sequence(expected_closing_path, output_closing_path, save_diff=save_results, percentage_accuracy=1e-6)
-    # print()
-    #
-    # print("Step 7: Comparing files after median filtering...")
-    # compare_sequence(expected_median_path, output_median_path, save_diff=save_results, percentage_accuracy=1e-6)
-    # print()
-    #
-    # print("Step 8: Comparing files after active voxels detection...")
-    # compare_sequence(expected_active_voxels_path, output_active_voxels_path, save_diff=save_results, percentage_accuracy=1e-6)
-    # print()
-    
-<<<<<<< HEAD
-    # print("Step 9: Comparing files after calcium events detection...")
-    # compare_sequence(expected_ID_calcium_events_path, output_ID_calcium_events_path, save_diff=save_results, percentage_accuracy=1e-6)
-    # print()
-=======
+    print("Step 4: Comparing files after dF computation...")
+    compare_sequence(expected_dF_path, output_dF_path, save_diff=save_results, percentage_accuracy=1e-6)
+    print()
+    
+    print("Step 5: Comparing files after Z-score computation...")
+    compare_sequence(expected_Zscore_path, output_Zscore_path, save_diff=save_results, percentage_accuracy=1e-6)
+    print()
+    
+    print("Step 6: Comparing files after closing in space...")
+    compare_sequence(expected_closing_path, output_closing_path, save_diff=save_results, percentage_accuracy=1e-6)
+    print()
+    
+    print("Step 7: Comparing files after median filtering...")
+    compare_sequence(expected_median_path, output_median_path, save_diff=save_results, percentage_accuracy=1e-6)
+    print()
+    
+    print("Step 8: Comparing files after active voxels detection...")
+    compare_sequence(expected_active_voxels_path, output_active_voxels_path, save_diff=save_results, percentage_accuracy=1e-6)
+    print()
+    
     print("Step 9: Comparing files after calcium events detection...")
     diff = compare_sequence(expected_ID_calcium_events_path, output_ID_calcium_events_path, save_diff=save_results, percentage_accuracy=1e-6)
     show_offset_voxels_diff(diff, expected_ID_calcium_events_path, output_ID_calcium_events_path)
     print()
->>>>>>> 234bbcdf
 
     # print("Step 10: Comparing files after Anscombe inverse transform...")
     # compare_files(expected_anscombe_inverse_path, output_anscombe_inverse_path, save_diff=save_results, percentage_accuracy=1e-6)
     # print()
-<<<<<<< HEAD
 
     # print("Step 11: Comparing files after amplitude computation...")
     # compare_sequence(expected_amplitude_image_path, output_amplitude_image_path, save_diff=save_results, percentage_accuracy=1e-6)
@@ -344,17 +314,7 @@
     # print(f"Step 12: Comparing CSV files for features with a float precision of {10 ** -features_float_precision}...")
     # compare_csv_files(expected_csv_path, output_csv_path, float_precision=features_float_precision)
     # print()
-=======
-    
-    print("Step 11: Comparing files after amplitude computation...")
-    compare_sequence(expected_amplitude_image_path, output_amplitude_image_path, save_diff=save_results, percentage_accuracy=1e-6)
-    print()
-    
-    print(f"Step 12: Comparing CSV files for features with a float precision of {10 ** -features_float_precision}...")
-    compare_csv_files(expected_csv_path, output_csv_path, float_precision=features_float_precision)
-    print()
->>>>>>> 234bbcdf
-    
+
     print("All comparisons completed.")
 
 def compare_worklow():
